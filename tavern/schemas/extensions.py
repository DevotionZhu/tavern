import functools
import importlib
import logging
import re

from pykwalify.types import is_int, is_float, is_bool

from tavern.util import exceptions
from tavern.util.exceptions import BadSchemaError
from tavern.util.loader import ApproxScalar, IntToken, FloatToken, BoolToken


def _getlogger():
    """Get logger for this module

    Have to do it like this because the way that pykwalify load extension
    modules means that getting the logger the normal way just result sin it
    trying to get the root logger which won't log correctly
    """
    return logging.getLogger("tavern.schemas.extensions")


# To extend pykwalify's type validation, extend its internal functions
# These return boolean values
def validate_type_and_token(validate_type, token):
    def validate(value):
        return validate_type(value) or isinstance(value, token)

    return validate


is_int_like = validate_type_and_token(is_int, IntToken)
is_float_like = validate_type_and_token(is_float, FloatToken)
is_bool_like = validate_type_and_token(is_bool, BoolToken)


# These plug into the pykwalify extension function API
def validator_like(validate, description):
    def validator(value, rule_obj, path):
        # pylint: disable=unused-argument
        if validate(value):
            return True
        else:
            err_msg = "expected '{}' type at '{}', got '{}'".format(
                description, path, value
            )
            raise BadSchemaError(err_msg)

    return validator


int_variable = validator_like(is_int_like, "int-like")
float_variable = validator_like(is_float_like, "float-like")
bool_variable = validator_like(is_bool_like, "bool-like")


def import_ext_function(entrypoint):
    """Given a function name in the form of a setuptools entry point, try to
    dynamically load and return it

    Args:
        entrypoint (str): setuptools-style entrypoint in the form
            module.submodule:function

    Returns:
        function: function loaded from entrypoint

    Raises:
        InvalidExtFunctionError: If the module or function did not exist
    """
    logger = _getlogger()

    try:
        module, funcname = entrypoint.split(":")
    except ValueError as e:
        msg = "Expected entrypoint in the form module.submodule:function"
        logger.exception(msg)
        raise exceptions.InvalidExtFunctionError(msg) from e

    try:
        module = importlib.import_module(module)
    except ImportError as e:
        msg = "Error importing module {}".format(module)
        logger.exception(msg)
        raise exceptions.InvalidExtFunctionError(msg) from e

    try:
        function = getattr(module, funcname)
    except AttributeError as e:
        msg = "No function named {} in {}".format(funcname, module)
        logger.exception(msg)
        raise exceptions.InvalidExtFunctionError(msg) from e

    return function


def get_wrapped_response_function(ext):
    """Wraps a ext function with arguments given in the test file

    This is similar to functools.wrap, but this makes sure that 'response' is
    always the first argument passed to the function

    Args:
        ext (dict): $ext function dict with function, extra_args, and
            extra_kwargs to pass

    Returns:
        function: Wrapped function
    """
    args = ext.get("extra_args") or ()
    kwargs = ext.get("extra_kwargs") or {}
    try:
        func = import_ext_function(ext["function"])
    except KeyError:
        raise exceptions.BadSchemaError(
            "No function specified in external function block"
        )

    @functools.wraps(func)
    def inner(response):
        return func(response, *args, **kwargs)

    inner.func = func

    return inner


def get_wrapped_create_function(ext):
    """Same as above, but don't require a response
    """
    args = ext.get("extra_args") or ()
    kwargs = ext.get("extra_kwargs") or {}
    func = import_ext_function(ext["function"])

    @functools.wraps(func)
    def inner():
        return func(*args, **kwargs)

    inner.func = func

    return inner


<<<<<<< HEAD
=======
def _validate_one_extension(input_value):
    expected_keys = {"function", "extra_args", "extra_kwargs"}
    extra = set(input_value) - expected_keys

    if extra:
        raise BadSchemaError("Unexpected keys passed to $ext: {}".format(extra))

    if "function" not in input_value:
        raise BadSchemaError("No function specified for validation")

    try:
        import_ext_function(input_value["function"])
    except Exception as e:  # pylint: disable=broad-except
        raise_from(
            BadSchemaError("Couldn't load {}".format(input_value["function"])), e
        )

    extra_args = input_value.get("extra_args")
    extra_kwargs = input_value.get("extra_kwargs")

    if extra_args and not isinstance(extra_args, list):
        raise BadSchemaError(
            "Expected a list of extra_args, got {}".format(type(extra_args))
        )

    if extra_kwargs and not isinstance(extra_kwargs, dict):
        raise BadSchemaError(
            "Expected a dict of extra_kwargs, got {}".format(type(extra_args))
        )


>>>>>>> 238f6bd1
def validate_extensions(value, rule_obj, path):
    """Given a specification for calling a validation function, make sure that
    the arguments are valid (ie, function is valid, arguments are of the
    correct type...)

    Arguments/return values are sort of pykwalify internals (this function is
    only called from pykwalify) so not listed

    Todo:
        Because this is loaded by pykwalify as a file, we need some kind of
        entry point to set up logging. Or just fork pykwalify and fix the
        various issues in it.

        We should also check the function signature using the `inspect` module

    Raises:
        BadSchemaError: Something in the validation function spec was wrong
    """

    # pylint: disable=unused-argument

<<<<<<< HEAD
    def validate_one_extension(input_value):
        expected_keys = {"function", "extra_args", "extra_kwargs"}
        extra = set(input_value) - expected_keys
        if extra:
            raise BadSchemaError("Unexpected keys passed to $ext: {}".format(extra))
        if "function" not in input_value:
            raise BadSchemaError("No function specified for validation")
        try:
            import_ext_function(input_value["function"])
        except Exception as e:  # pylint: disable=broad-except
            raise BadSchemaError(
                "Couldn't load {}".format(input_value["function"])
            ) from e

        extra_args = input_value.get("extra_args")
        extra_kwargs = input_value.get("extra_kwargs")
        if extra_args and not isinstance(extra_args, list):
            raise BadSchemaError(
                "Expected a list of extra_args, got {}".format(type(extra_args))
            )
        if extra_kwargs and not isinstance(extra_kwargs, dict):
            raise BadSchemaError(
                "Expected a dict of extra_kwargs, got {}".format(type(extra_args))
            )
=======
    if isinstance(value, list):
        for vf in value:
            _validate_one_extension(vf)
    elif isinstance(value, dict):
        _validate_one_extension(value)
>>>>>>> 238f6bd1

    if isinstance(value, list):
        for vf in value:
            validate_one_extension(vf)
    if isinstance(value, dict):
        validate_one_extension(value)

    return True


def validate_status_code_is_int_or_list_of_ints(value, rule_obj, path):
    # pylint: disable=unused-argument
    err_msg = "status_code has to be an integer or a list of integers (got {})".format(
        value
    )

    if not isinstance(value, list) and not is_int_like(value):
        raise BadSchemaError(err_msg)

    if isinstance(value, list):
        if not all(is_int_like(i) for i in value):
            raise BadSchemaError(err_msg)

    return True


def check_usefixtures(value, rule_obj, path):
    # pylint: disable=unused-argument
    err_msg = "'usefixtures' has to be a list with at least one item"

    if not isinstance(value, (list, tuple)):
        raise BadSchemaError(err_msg)

    if not value:
        raise BadSchemaError(err_msg)

    return True


def check_parametrize_marks(value, rule_obj, path):
    # pylint: disable=unused-argument

    key_or_keys = value["key"]
    vals = value["vals"]

    # At this point we can assume vals is a list - check anyway
    if not isinstance(vals, list):
        raise BadSchemaError("'vals' should be a list")

    if isinstance(key_or_keys, str):
        # example:
        # - parametrize:
        #     key: edible
        #     vals:
        #         - rotten
        #         - fresh
        #         - unripe
        err_msg = "If 'key' is a string, 'vals' must be a list of items"
        for v in vals:
            if isinstance(v, list):
                raise BadSchemaError(err_msg)

    elif isinstance(key_or_keys, list):
        # example:
        # - parametrize:
        #     key:
        #         - edible
        #         - fruit
        #     vals:
        #         - [rotten, apple]
        #         - [fresh, orange]
        #         - [unripe, pear]
        err_msg = "If 'key' is a list, 'vals' must be a list of lists where each list is the same length as 'key'"
        for v in vals:
            if not isinstance(v, list):
                raise BadSchemaError(err_msg)
            elif len(v) != len(key_or_keys):
                raise BadSchemaError(err_msg)

    else:
        raise BadSchemaError("'key' must be a string or a list")

    return True


def validate_data_key(value, rule_obj, path):
    """Validate the 'data' key in a http request

    From requests docs:

    > data - (optional) Dictionary or list of tuples [(key, value)] (will be
    > form-encoded), bytes, or file-like object to send in the body of the
    > Request.

    We could handle lists of tuples, but it seems entirely pointless to maintain
    compatibility for something which is more verbose and does the same thing
    """
    # pylint: disable=unused-argument

    if isinstance(value, dict):
        # Fine
        pass
    elif isinstance(value, (str, bytes)):
        # Also fine - might want to do checking on this for encoding etc?
        pass
    elif isinstance(value, list):
        raise BadSchemaError(
            "Error at {} - expected a dict, str, or !!binary".format(path)
        )

        # invalid = []

        # # Check they're all a list of 2-tuples
        # for p in value:
        #     if not isinstance(p, list):
        #         invalid += p
        #     elif len(p) != 2:
        #         invalid += p

        # if invalid:
        #     raise BadSchemaError("Error at {} - when passing a list to the 'data' key, all items must be 2-tuples (invalid values: {})".format(path, invalid))
    else:
        raise BadSchemaError(
            "Error at {} - expected a dict, str, or !!binary".format(path)
        )

    return True


def validate_request_json(value, rule_obj, path):
    """ Performs the above match, but also matches a dict or a list. This it
    just because it seems like you can't match a dict OR a list in pykwalify
    """
<<<<<<< HEAD
=======

>>>>>>> 238f6bd1
    # pylint: disable=unused-argument

    def nested_values(d):
        if isinstance(d, dict):
            for v in d.values():
                if isinstance(v, dict):
                    for v_s in v.values():
                        yield v_s
                else:
                    yield v
        else:
            yield d

    if any(isinstance(i, ApproxScalar) for i in nested_values(value)):
        # If this is a request data block
        if not re.search(r"^/stages/\d/(response/body|mqtt_response/json)", path):
            raise BadSchemaError(
                "Error at {} - Cannot use a '!approx' in anything other than an expected http response body or mqtt response json".format(
                    path
                )
            )

    return True


def validate_json_with_ext(value, rule_obj, path):
    """Validate json with extensions"""
    validate_request_json(value, rule_obj, path)

    if isinstance(value, dict):
        maybe_ext_val = value.get("$ext", None)
        if isinstance(maybe_ext_val, dict):
            validate_extensions(maybe_ext_val, rule_obj, path)
        elif maybe_ext_val is not None:
            raise BadSchemaError("Unexpected $ext key in block at {}".format(path))

    return True


def check_strict_key(value, rule_obj, path):
    """Make sure the 'strict' key is either a bool or a list"""
    # pylint: disable=unused-argument

    if not isinstance(value, list) and not is_bool_like(value):
        raise BadSchemaError("'strict' has to be either a boolean or a list")
    elif isinstance(value, list):
        if not set(["body", "headers", "redirect_query_params"]) >= set(value):
            raise BadSchemaError("Invalid 'strict' keys passed: {}".format(value))

    return True


def validate_timeout_tuple_or_float(value, rule_obj, path):
    """Make sure timeout is a float/int or a tuple of floats/ints"""
    # pylint: disable=unused-argument

    err_msg = "'timeout' must be either a float/int or a 2-tuple of floats/ints - got '{}' (type {})".format(
        value, type(value)
    )
    logger = _getlogger()

    def check_is_timeout_val(v):
        if v is True or v is False or not (is_float_like(v) or is_int_like(v)):
            logger.debug("'timeout' value not a float/int")
            raise BadSchemaError(err_msg)

    if isinstance(value, (list, tuple)):
        if len(value) != 2:
            raise BadSchemaError(err_msg)
        for v in value:
            check_is_timeout_val(v)
    else:
        check_is_timeout_val(value)

    return True


def validate_verify_bool_or_str(value, rule_obj, path):
    """Make sure the 'verify' key is either a bool or a str"""
    # pylint: disable=unused-argument

    if not isinstance(value, (bool, str)) and not is_bool_like(value):
        raise BadSchemaError(
            "'verify' has to be either a boolean or the path to a CA_BUNDLE file or directory with certificates of trusted CAs"
        )

    return True


def validate_cert_tuple_or_str(value, rule_obj, path):
    """Make sure the 'cert' key is either a str or tuple"""
    # pylint: disable=unused-argument

    err_msg = (
        "The 'cert' key must be the path to a single file (containing the private key and the certificate) "
        "or as a tuple of both files"
    )

    if not isinstance(value, (str, tuple, list)):
        raise BadSchemaError(err_msg)

    if isinstance(value, (list, tuple)):
        if len(value) != 2:
            raise BadSchemaError(err_msg)
        elif not all(isinstance(i, str) for i in value):
            raise BadSchemaError(err_msg)

    return True<|MERGE_RESOLUTION|>--- conflicted
+++ resolved
@@ -141,8 +141,6 @@
     return inner
 
 
-<<<<<<< HEAD
-=======
 def _validate_one_extension(input_value):
     expected_keys = {"function", "extra_args", "extra_kwargs"}
     extra = set(input_value) - expected_keys
@@ -156,9 +154,7 @@
     try:
         import_ext_function(input_value["function"])
     except Exception as e:  # pylint: disable=broad-except
-        raise_from(
-            BadSchemaError("Couldn't load {}".format(input_value["function"])), e
-        )
+        raise BadSchemaError("Couldn't load {}".format(input_value["function"])) from e
 
     extra_args = input_value.get("extra_args")
     extra_kwargs = input_value.get("extra_kwargs")
@@ -174,7 +170,6 @@
         )
 
 
->>>>>>> 238f6bd1
 def validate_extensions(value, rule_obj, path):
     """Given a specification for calling a validation function, make sure that
     the arguments are valid (ie, function is valid, arguments are of the
@@ -196,44 +191,11 @@
 
     # pylint: disable=unused-argument
 
-<<<<<<< HEAD
-    def validate_one_extension(input_value):
-        expected_keys = {"function", "extra_args", "extra_kwargs"}
-        extra = set(input_value) - expected_keys
-        if extra:
-            raise BadSchemaError("Unexpected keys passed to $ext: {}".format(extra))
-        if "function" not in input_value:
-            raise BadSchemaError("No function specified for validation")
-        try:
-            import_ext_function(input_value["function"])
-        except Exception as e:  # pylint: disable=broad-except
-            raise BadSchemaError(
-                "Couldn't load {}".format(input_value["function"])
-            ) from e
-
-        extra_args = input_value.get("extra_args")
-        extra_kwargs = input_value.get("extra_kwargs")
-        if extra_args and not isinstance(extra_args, list):
-            raise BadSchemaError(
-                "Expected a list of extra_args, got {}".format(type(extra_args))
-            )
-        if extra_kwargs and not isinstance(extra_kwargs, dict):
-            raise BadSchemaError(
-                "Expected a dict of extra_kwargs, got {}".format(type(extra_args))
-            )
-=======
     if isinstance(value, list):
         for vf in value:
             _validate_one_extension(vf)
     elif isinstance(value, dict):
         _validate_one_extension(value)
->>>>>>> 238f6bd1
-
-    if isinstance(value, list):
-        for vf in value:
-            validate_one_extension(vf)
-    if isinstance(value, dict):
-        validate_one_extension(value)
 
     return True
 
@@ -361,10 +323,7 @@
     """ Performs the above match, but also matches a dict or a list. This it
     just because it seems like you can't match a dict OR a list in pykwalify
     """
-<<<<<<< HEAD
-=======
-
->>>>>>> 238f6bd1
+
     # pylint: disable=unused-argument
 
     def nested_values(d):
