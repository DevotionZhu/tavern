--- conflicted
+++ resolved
@@ -4,10 +4,6 @@
 import os
 import re
 
-<<<<<<< HEAD
-=======
-from future.utils import raise_from
->>>>>>> fcb7d66a
 from pykwalify.types import is_bool, is_float, is_int
 
 from tavern.util import exceptions
