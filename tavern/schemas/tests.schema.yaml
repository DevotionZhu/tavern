---
name: Test schema
desc: Matches test blocks

# http://www.kuwata-lab.com/kwalify/ruby/users-guide.01.html
# https://pykwalify.readthedocs.io/en/unstable/validation-rules.html


schema;any_map_with_ext_function:
  # Anchor matches any key: value, and if there's an $ext function
  # in it it will check that it can be loaded at schema validation
  # time instead of run time. This means there can be both
  # checking for key: value matches as well as passing it to a
  # function for more advanced manipulation
  func: validate_extensions
  type: map
  required: false
  mapping:
    re;(.*):
      type: any

schema;any_map_or_list_with_ext_function:
  # Similar, but we want to match lists or dicts
  func: validate_json_with_extensions
  type: any
  required: false


type: map
mapping:
  test_name:
    required: true
    type: str

  _xfail:
    type: str
    enum:
      - verify
      - run

<<<<<<< HEAD
  strict:
    func: check_strict_key
    type: any

=======
>>>>>>> c1d7b9d4
  includes:
    required: false
    type: seq
    sequence:
      - type: map
        required: false
        mapping:
          name:
            required: true
            type: str

          description:
            required: true
            type: str

          variables:
            type: map
            required: false
            mapping:
              re;(.*):
                type: any

  stages:
    type: seq
    required: true
    sequence:
      - type: map
        required: true
        mapping:
          name:
            type: str
            required: true
            unique: true

          skip:
            type: bool
            required: false

          only:
            type: bool
            required: false

          delay_before:
            type: float
            required: false
            unique: true
          delay_after:
            type: float
            required: false
            unique: true

          mqtt_publish:
            type: map
            required: false
            mapping:
              topic:
                type: str
                required: true
              payload:
                # Only a string
                type: str
                required: false
              json:
                include: any_map_or_list_with_ext_function
              qos:
                type: int
                required: false
          mqtt_response:
            type: map
            required: false
            mapping:
              topic:
                type: str
                required: true
              payload:
                type: any
                required: false
              json:
                include: any_map_or_list_with_ext_function
              timeout:
                type: float
                required: false
              qos:
                type: int
                required: false
                enum:
                  - 0
                  - 1
                  - 2

          request:
            type: map
            required: false
            mapping:
              url:
                type: str
                required: true

              re;(params|data|headers):
                include: any_map_with_ext_function

              auth:
                func: validate_extensions
                type: seq
                required: false
                sequence:
                  - type: str
                    required: true
                  - type: str
                    required: true

              json:
                include: any_map_or_list_with_ext_function

              files:
                required: false
                type: map
                mapping:
                  re;(.*):
                    type: str

              method:
                type: str
                enum:
                  - GET
                  - PUT
                  - POST
                  - DELETE
                  - PATCH
                  - OPTIONS
                  - HEAD

              verify:
                type: bool
                required: false

              meta:
                type: seq
                required: false
                sequence:
                  - type: str
                    unique: true

          response:
            type: map
            required: false
            mapping:
              strict:
                func: check_strict_key
                type: any

              status_code:
                type: int

              cookies:
                type: seq
                required: false
                sequence:
                  - type: str
                    unique: true

              re;(headers|redirect_query_params):
                include: any_map_with_ext_function

              body:
                include: any_map_or_list_with_ext_function

              save:
                include: any_map_with_ext_function
                mapping:
                  re;(\$ext|body|headers|redirect_query_params):
                    type: any<|MERGE_RESOLUTION|>--- conflicted
+++ resolved
@@ -38,13 +38,10 @@
       - verify
       - run
 
-<<<<<<< HEAD
   strict:
     func: check_strict_key
     type: any
 
-=======
->>>>>>> c1d7b9d4
   includes:
     required: false
     type: seq
