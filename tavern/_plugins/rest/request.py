import contextlib
from contextlib import ExitStack
import json
import logging
import mimetypes
import os
import warnings
from itertools import tee

from urllib.parse import quote_plus

<<<<<<< HEAD
=======
from contextlib2 import ExitStack
from future.moves.itertools import filterfalse
from future.utils import raise_from
>>>>>>> 238f6bd1
import requests
from requests.cookies import cookiejar_from_dict
from requests.utils import dict_from_cookiejar
from box import Box

from tavern.util import exceptions
from tavern.util.dict_util import format_keys, check_expected_keys, deep_dict_merge
from tavern.schemas.extensions import get_wrapped_create_function

from tavern.request.base import BaseRequest

logger = logging.getLogger(__name__)


def get_request_args(rspec, test_block_config):
    """Format the test spec given values inthe global config

    Todo:
        Add similar functionality to validate/save $ext functions so input
        can be generated from a function

    Args:
        rspec (dict): Test spec
        test_block_config (dict): Test block config

    Returns:
        dict: Formatted test spec

    Raises:
        BadSchemaError: Tried to pass a body in a GET request
    """

    # pylint: disable=too-many-locals

    request_args = {}

    # Ones that are required and are enforced to be present by the schema
    required_in_file = ["method", "url"]

    optional_in_file = [
        "json",
        "data",
        "params",
        "headers",
        "files",
        "timeout",
        "cert",
        # Ideally this would just be passed through but requests seems to error
        # if we pass a list instead of a tuple, so we have to manually convert
        # it further down
        # "auth"
    ]

    optional_with_default = {"verify": True, "stream": False}

    if "method" not in rspec:
        logger.debug("Using default GET method")
        rspec["method"] = "GET"

    content_keys = ["data", "json", "files"]

    in_request = [c for c in content_keys if c in rspec]
    if len(in_request) > 1:
        # Explicitly raise an error here
        # From requests docs:
        # Note, the json parameter is ignored if either data or files is passed.
        # However, we allow the data + files case, as requests handles it correctly
        if set(in_request) != {"data", "files"}:
            raise exceptions.BadSchemaError(
                "Can only specify one type of request data in HTTP request (tried to "
                "send {})".format(" and ".join(in_request))
            )

    headers = rspec.get("headers", {})
    has_content_header = "content-type" in [h.lower() for h in headers.keys()]

    if "files" in rspec:
        if has_content_header:
            logger.warning(
                "Tried to specify a content-type header while sending a file - this will be ignored"
            )
            rspec["headers"] = {
                i: j for i, j in headers.items() if i.lower() != "content-type"
            }

    fspec = format_keys(rspec, test_block_config["variables"])

    def add_request_args(keys, optional):
        for key in keys:
            try:
                request_args[key] = fspec[key]
            except KeyError:
                if optional or (key in request_args):
                    continue

                # This should never happen
                raise

    add_request_args(required_in_file, False)
    add_request_args(optional_in_file, True)

    if "auth" in fspec:
        request_args["auth"] = tuple(fspec["auth"])

    if "cert" in fspec:
        if isinstance(fspec["cert"], list):
            request_args["cert"] = tuple(fspec["cert"])

    if "timeout" in fspec:
        # Needs to be a tuple, it being a list doesn't work
        if isinstance(fspec["timeout"], list):
            request_args["timeout"] = tuple(fspec["timeout"])

    for key in optional_in_file:
        try:
            func = get_wrapped_create_function(request_args[key].pop("$ext"))
        except (KeyError, TypeError, AttributeError):
            pass
        else:
            request_args[key] = func()

    # If there's any nested json in parameters, urlencode it
    # if you pass nested json to 'params' then requests silently fails and just
    # passes the 'top level' key, ignoring all the nested json. I don't think
    # there's a standard way to do this, but urlencoding it seems sensible
    # eg https://openid.net/specs/openid-connect-core-1_0.html#ClaimsParameter
    # > ...represented in an OAuth 2.0 request as UTF-8 encoded JSON (which ends
    # > up being form-urlencoded when passed as an OAuth parameter)
    for key, value in request_args.get("params", {}).items():
        if isinstance(value, dict):
            request_args["params"][key] = quote_plus(json.dumps(value))

    for key, val in optional_with_default.items():
        request_args[key] = fspec.get(key, val)

    # TODO
    # requests takes all of these - we need to parse the input to get them
    # "cookies",

    # These verbs _can_ send a body but the body _should_ be ignored according
    # to the specs - some info here:
    # https://developer.mozilla.org/en-US/docs/Web/HTTP/Methods
    if request_args["method"] in ["GET", "HEAD", "OPTIONS"]:
        if any(i in request_args for i in ["json", "data"]):
            warnings.warn(
                "You are trying to send a body with a HTTP verb that has no semantic use for it",
                RuntimeWarning,
            )

    return request_args


@contextlib.contextmanager
def _set_cookies_for_request(session, request_args):
    """
    Possibly reset session cookies for a single request then set them back.
    If no cookies were present in the request arguments, do nothing.

    This does not use try/finally because if it fails then we don't care about
    the cookies anyway

    Args:
        session (requests.Session): Current session
        request_args (dict): current request arguments
    """
    if "cookies" in request_args:
        old_cookies = dict_from_cookiejar(session.cookies)
        session.cookies = cookiejar_from_dict({})
        yield
        session.cookies = cookiejar_from_dict(old_cookies)
    else:
        yield


def _check_allow_redirects(rspec, test_block_config):
    """
    Check for allow_redirects flag in settings/stage

    Args:
        rspec (dict): request dictionary
        test_block_config (dict): config available for test

    Returns:
        bool: Whether to allow redirects for this stage or not
    """
    # By default, don't follow redirects
    allow_redirects = False

    # Then check to see if we should follow redirects based on settings
    global_follow_redirects = test_block_config.get("follow_redirects")
    if global_follow_redirects is not None:
        allow_redirects = global_follow_redirects

    # ... and test flags
    test_follow_redirects = rspec.pop("follow_redirects", None)
    if test_follow_redirects is not None:
        if global_follow_redirects is not None:
            logger.info(
                "Overriding global follow_redirects setting of %s with test-level specification of %s",
                global_follow_redirects,
                test_follow_redirects,
            )
        allow_redirects = test_follow_redirects

    logger.debug("Allow redirects in stage: %s", allow_redirects)

    return allow_redirects


def _read_expected_cookies(session, rspec, test_block_config):
    """
    Read cookies to inject into request, ignoring others which are present

    Args:
        session (Session): session object
        rspec (dict): test spec
        test_block_config (dict): config available for test

    Returns:
        dict: cookies to use in request, if any
    """
    # Need to do this down here - it is separate from getting request args as
    # it depends on the state of the session
    existing_cookies = session.cookies.get_dict()
    cookies_to_use = format_keys(
        rspec.get("cookies", None), test_block_config["variables"]
    )

    if cookies_to_use is None:
        logger.debug("No cookies specified in request, sending all")
        return None
    elif cookies_to_use in ([], {}):
        logger.debug("Not sending any cookies with request")
        return {}

    def partition(pred, iterable):
        """From itertools documentation"""
        t1, t2 = tee(iterable)
        return list(filterfalse(pred, t1)), list(filter(pred, t2))

    # Cookies are either a single list item, specitying which cookie to send, or
    # a mapping, specifying cookies to override
    expected, extra = partition(lambda x: isinstance(x, dict), cookies_to_use)

    missing = set(expected) - set(existing_cookies.keys())

    if missing:
        logger.error("Missing cookies")
        raise exceptions.MissingCookieError(
            "Tried to use cookies '{}' in request but only had '{}' available".format(
                expected, existing_cookies
            )
        )

    # 'extra' should be a list of dictionaries - merge them into one here
    from_extra = {k: v for mapping in extra for (k, v) in mapping.items()}

    if len(extra) != len(from_extra):
        logger.error("Duplicate cookie override values specified")
        raise exceptions.DuplicateCookieError(
            "Tried to override the value of a cookie multiple times in one request"
        )

    overwritten = [i for i in expected if i in from_extra]

    if overwritten:
        logger.error("Duplicate cookies found in request")
        raise exceptions.DuplicateCookieError(
            "Asked to use cookie {} from previous request but also redefined it as {}".format(
                overwritten, from_extra
            )
        )

    from_cookiejar = {c: existing_cookies.get(c) for c in expected}

    return deep_dict_merge(from_cookiejar, from_extra)


def _get_file_arguments(request_args, stack):
    """Get corect arguments for anything that should be passed as a file to
    requests

    Args:
        stack (ExitStack): context stack to add file objects to so they're
            closed correctly after use

    Returns:
        dict: mapping of {"files": ...} to pass directly to requests
    """

    files_to_send = {}

    for key, filepath in request_args.get("files", {}).items():
        if not mimetypes.inited:
            mimetypes.init()

        filename = os.path.basename(filepath)

        # a 2-tuple ('filename', fileobj)
        file_spec = [filename, stack.enter_context(open(filepath, "rb"))]

        # If it doesn't have a mimetype, or can't guess it, don't
        # send the content type for the file
        content_type, encoding = mimetypes.guess_type(filepath)
        if content_type:
            # a 3-tuple ('filename', fileobj, 'content_type')
            logger.debug("content_type for '%s' = '%s'", filename, content_type)
            file_spec.append(content_type)
            if encoding:
                # or a 4-tuple ('filename', fileobj, 'content_type', custom_headers)
                logger.debug("encoding for '%s' = '%s'", filename, encoding)
                # encoding is None for no encoding or the name of the
                # program used to encode (e.g. compress or gzip). The
                # encoding is suitable for use as a Content-Encoding header.
                file_spec.append({"Content-Encoding": encoding})

        files_to_send[key] = tuple(file_spec)

    if files_to_send:
        return {"files": files_to_send}
    else:
        return {}


class RestRequest(BaseRequest):
    def __init__(self, session, rspec, test_block_config):
        """Prepare request

        Args:
            session (requests.Session): existing session
            rspec (dict): test spec
            test_block_config (dict): Any configuration for this the block of
                tests

        Raises:
            UnexpectedKeysError: If some unexpected keys were used in the test
                spec. Only valid keyword args to requests can be passed
        """

        if "meta" in rspec:
            meta = rspec.pop("meta")
            if meta and "clear_session_cookies" in meta:
                session.cookies.clear_session_cookies()

        expected = {
            "method",
            "url",
            "headers",
            "data",
            "params",
            "auth",
            "json",
            "verify",
            "files",
            "stream",
            "timeout",
            "cookies",
            "cert",
            # "hooks",
            "follow_redirects",
        }

        check_expected_keys(expected, rspec)

        request_args = get_request_args(rspec, test_block_config)

        # If there was a 'cookies' key, set it in the request
        expected_cookies = _read_expected_cookies(session, rspec, test_block_config)
        if expected_cookies is not None:
            logger.debug("Sending cookies %s in request", expected_cookies.keys())
            request_args.update(cookies=expected_cookies)

        # Check for redirects
        request_args.update(
            allow_redirects=_check_allow_redirects(rspec, test_block_config)
        )

        logger.debug("Request args: %s", request_args)

        self._request_args = request_args

        # There is no way using requests to make a prepared request that will
        # not follow redirects, so instead we have to do this. This also means
        # that we can't have the 'pre-request' hook any more because we don't
        # create a prepared request.

        def prepared_request():
            # If there are open files, create a context manager around each so
            # they will be closed at the end of the request.
            with ExitStack() as stack:
                stack.enter_context(_set_cookies_for_request(session, request_args))
                self._request_args.update(_get_file_arguments(request_args, stack))
                return session.request(**self._request_args)

        self._prepared = prepared_request

<<<<<<< HEAD
    def _get_file_arguments(self, stack):
        """Get corect arguments for anything that should be passed as a file to
        requests

        Args:
            stack (ExitStack): context stack to add file objects to so they're
                closed correctly after use

        Returns:
            dict: mapping of {"files": ...} to pass directly to requests
        """

        files_to_send = {}

        for key, filepath in self._request_args.get("files", {}).items():
            if not mimetypes.inited:
                mimetypes.init()

            filename = os.path.basename(filepath)

            # a 2-tuple ('filename', fileobj)
            file_spec = [filename, stack.enter_context(open(filepath, "rb"))]

            # If it doesn't have a mimetype, or can't guess it, don't
            # send the content type for the file
            content_type, encoding = mimetypes.guess_type(filepath)
            if content_type:
                # a 3-tuple ('filename', fileobj, 'content_type')
                logger.debug("content_type for '%s' = '%s'", filename, content_type)
                file_spec.append(content_type)
                if encoding:
                    # or a 4-tuple ('filename', fileobj, 'content_type', custom_headers)
                    logger.debug("encoding for '%s' = '%s'", filename, encoding)
                    # encoding is None for no encoding or the name of the
                    # program used to encode (e.g. compress or gzip). The
                    # encoding is suitable for use as a Content-Encoding header.
                    file_spec.append({"Content-Encoding": encoding})

            files_to_send[key] = tuple(file_spec)

        if files_to_send:
            return {"files": files_to_send}
        else:
            return {}

=======
>>>>>>> 238f6bd1
    def run(self):
        """ Runs the prepared request and times it

        Todo:
            time it

        Returns:
            requests.Response: response object
        """

        try:
            return self._prepared()
        except requests.exceptions.RequestException as e:
            logger.exception("Error running prepared request")
            raise exceptions.RestRequestException from e

    @property
    def request_vars(self):
        return Box(self._request_args)<|MERGE_RESOLUTION|>--- conflicted
+++ resolved
@@ -1,30 +1,24 @@
 import contextlib
-from contextlib import ExitStack
 import json
 import logging
 import mimetypes
 import os
 import warnings
+from contextlib import ExitStack
 from itertools import tee
-
 from urllib.parse import quote_plus
 
-<<<<<<< HEAD
-=======
+import requests
+from box import Box
 from contextlib2 import ExitStack
 from future.moves.itertools import filterfalse
-from future.utils import raise_from
->>>>>>> 238f6bd1
-import requests
 from requests.cookies import cookiejar_from_dict
 from requests.utils import dict_from_cookiejar
-from box import Box
-
+
+from tavern.request.base import BaseRequest
+from tavern.schemas.extensions import get_wrapped_create_function
 from tavern.util import exceptions
 from tavern.util.dict_util import format_keys, check_expected_keys, deep_dict_merge
-from tavern.schemas.extensions import get_wrapped_create_function
-
-from tavern.request.base import BaseRequest
 
 logger = logging.getLogger(__name__)
 
@@ -411,54 +405,6 @@
 
         self._prepared = prepared_request
 
-<<<<<<< HEAD
-    def _get_file_arguments(self, stack):
-        """Get corect arguments for anything that should be passed as a file to
-        requests
-
-        Args:
-            stack (ExitStack): context stack to add file objects to so they're
-                closed correctly after use
-
-        Returns:
-            dict: mapping of {"files": ...} to pass directly to requests
-        """
-
-        files_to_send = {}
-
-        for key, filepath in self._request_args.get("files", {}).items():
-            if not mimetypes.inited:
-                mimetypes.init()
-
-            filename = os.path.basename(filepath)
-
-            # a 2-tuple ('filename', fileobj)
-            file_spec = [filename, stack.enter_context(open(filepath, "rb"))]
-
-            # If it doesn't have a mimetype, or can't guess it, don't
-            # send the content type for the file
-            content_type, encoding = mimetypes.guess_type(filepath)
-            if content_type:
-                # a 3-tuple ('filename', fileobj, 'content_type')
-                logger.debug("content_type for '%s' = '%s'", filename, content_type)
-                file_spec.append(content_type)
-                if encoding:
-                    # or a 4-tuple ('filename', fileobj, 'content_type', custom_headers)
-                    logger.debug("encoding for '%s' = '%s'", filename, encoding)
-                    # encoding is None for no encoding or the name of the
-                    # program used to encode (e.g. compress or gzip). The
-                    # encoding is suitable for use as a Content-Encoding header.
-                    file_spec.append({"Content-Encoding": encoding})
-
-            files_to_send[key] = tuple(file_spec)
-
-        if files_to_send:
-            return {"files": files_to_send}
-        else:
-            return {}
-
-=======
->>>>>>> 238f6bd1
     def run(self):
         """ Runs the prepared request and times it
 
