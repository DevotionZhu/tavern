[tox]
envlist = py36,py37,py38,pypy3,py38lint,py38black,py38mypy
skip_missing_interpreters = true

<<<<<<< HEAD
[testenv:py27lint]
basepython = python2.7
deps =
    prospector[with_pyroma]
    pygments
    pylint==1.9.5
commands =
    prospector

# DO NOT change this to 3.7! There is a pylint bug which will cause it to fail!
[testenv:py36lint]
basepython = python3.6
=======
[testenv]
extras =
    tests
commands =
    {envbindir}/python -m pytest --cov-report term-missing --cov tavern

[testenv:py38lint]
basepython = python3.8
>>>>>>> 74ee4c99
deps =
    prospector[with_pyroma,with_mypy]
    pygments
    pylint==2.4.4
commands =
    ; FIXME https://github.com/PyCQA/prospector/issues/357
    prospector --without-tool pylint --without-tool pep8 --without-tool pep257 --without-tool mccabe
    pylint tavern/

[testenv:py38flakes]
skip_install=true
basepython = python3.8
deps =
    prospector
commands =
    prospector --tool pyflakes --test-warnings

[testenv:py38black]
basepython = python3.8
deps =
    black
commands =
    black --check tavern
    black --check tests/unit

[testenv:py38isort]
basepython = python3.8
deps =
    isort
commands =
    isort --diff --settings-path={toxinidir}/.isort.cfg
    isort -c --settings-path={toxinidir}/.isort.cfg

[testenv:py38mypy]
basepython = python3.8
deps =
    mypy
setenv =
    MYPYPATH = {toxinidir}
commands =
    mypy -p tavern --config-file {toxinidir}/mypy.ini

# [testenv:docs]
# deps =
#     pytest
#     -rrequirements.txt
#     -rdocs/source/requirements.txt
# commands =
#     python setup.py docs

# This needs to be at the bottom so that the Ci build injecting install_command works correctly
[testenv]
extras =
    tests
commands =
    {envbindir}/python -m pytest --cov-report term-missing --cov tavern<|MERGE_RESOLUTION|>--- conflicted
+++ resolved
@@ -2,29 +2,8 @@
 envlist = py36,py37,py38,pypy3,py38lint,py38black,py38mypy
 skip_missing_interpreters = true
 
-<<<<<<< HEAD
-[testenv:py27lint]
-basepython = python2.7
-deps =
-    prospector[with_pyroma]
-    pygments
-    pylint==1.9.5
-commands =
-    prospector
-
-# DO NOT change this to 3.7! There is a pylint bug which will cause it to fail!
-[testenv:py36lint]
-basepython = python3.6
-=======
-[testenv]
-extras =
-    tests
-commands =
-    {envbindir}/python -m pytest --cov-report term-missing --cov tavern
-
 [testenv:py38lint]
 basepython = python3.8
->>>>>>> 74ee4c99
 deps =
     prospector[with_pyroma,with_mypy]
     pygments
