--- conflicted
+++ resolved
@@ -1,9 +1,5 @@
 [tox]
-<<<<<<< HEAD
-envlist = {py34,py35,py36,py37,pypy3}-{generic,cookies,mqtt,advanced,components,noextra}
-=======
-envlist = {py27,py34,py35,py36,py37,pypy,pypy3}-{generic,cookies,mqtt,advanced,components,noextra,hooks}
->>>>>>> 238f6bd1
+envlist = {py34,py35,py36,py37,pypy3}-{generic,cookies,mqtt,advanced,components,noextra,hooks}
 skip_missing_interpreters = true
 
 [testenv]
@@ -26,10 +22,7 @@
     docker-compose
     flask
     pyjwt
-<<<<<<< HEAD
-=======
     pytest-xdist
->>>>>>> 238f6bd1
     mqtt: fluent-logger
 commands =
 ;    docker-compose stop
